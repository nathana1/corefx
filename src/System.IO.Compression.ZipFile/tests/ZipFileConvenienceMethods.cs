// Copyright (c) Microsoft. All rights reserved.
// Licensed under the MIT license. See LICENSE file in the project root for full license information.

using System.Text;
using System.Threading.Tasks;
using Xunit;

namespace System.IO.Compression.Test
{
    public partial class ZipTest
    {
        [Fact]
<<<<<<< HEAD
        [ActiveIssue(1787)]
        public static async Task CreateFromDirectoryNormal()
=======
        public async Task CreateFromDirectoryNormal()
>>>>>>> 578e4ff4
        {
            await TestCreateDirectory(zfolder("normal"), true);
            if (Interop.IsWindows) // [ActiveIssue(846, PlatformID.AnyUnix)]
            {
                await TestCreateDirectory(zfolder("unicode"), true);
            }
        }

        private async Task TestCreateDirectory(string folderName, Boolean testWithBaseDir)
        {
            string noBaseDir = GetTmpFilePath();
            ZipFile.CreateFromDirectory(folderName, noBaseDir);

            await IsZipSameAsDirAsync(noBaseDir, folderName, ZipArchiveMode.Read, true, true);

            if (testWithBaseDir)
            {
                string withBaseDir = GetTmpFilePath();
                ZipFile.CreateFromDirectory(folderName, withBaseDir, CompressionLevel.Optimal, true);
                SameExceptForBaseDir(noBaseDir, withBaseDir, folderName);
            }
        }

        private static void SameExceptForBaseDir(string zipNoBaseDir, string zipBaseDir, string baseDir)
        {
            //b has the base dir
            using (ZipArchive a = ZipFile.Open(zipNoBaseDir, ZipArchiveMode.Read),
                              b = ZipFile.Open(zipBaseDir, ZipArchiveMode.Read))
            {
                var aCount = a.Entries.Count;
                var bCount = b.Entries.Count;
                Assert.Equal(aCount, bCount);

                int bIdx = 0;
                foreach (ZipArchiveEntry aEntry in a.Entries)
                {
                    ZipArchiveEntry bEntry = b.Entries[bIdx++];

                    Assert.Equal(Path.Combine(Path.GetFileName(baseDir), aEntry.FullName), bEntry.FullName);
                    Assert.Equal(aEntry.Name, bEntry.Name);
                    Assert.Equal(aEntry.Length, bEntry.Length);
                    Assert.Equal(aEntry.CompressedLength, bEntry.CompressedLength);
                    using (Stream aStream = aEntry.Open(), bStream = bEntry.Open())
                    {
                        StreamsEqual(aStream, bStream);
                    }
                }
            }
        }

        [Fact]
        public void ExtractToDirectoryNormal()
        {
            TestExtract(zfile("normal.zip"), zfolder("normal"));
            if (Interop.IsWindows) // [ActiveIssue(846, PlatformID.AnyUnix)]
            {
                TestExtract(zfile("unicode.zip"), zfolder("unicode"));
            }
            TestExtract(zfile("empty.zip"), zfolder("empty"));
            TestExtract(zfile("explicitdir1.zip"), zfolder("explicitdir"));
            TestExtract(zfile("explicitdir2.zip"), zfolder("explicitdir"));
            TestExtract(zfile("appended.zip"), zfolder("small"));
            TestExtract(zfile("prepended.zip"), zfolder("small"));
            TestExtract(zfile("noexplicitdir.zip"), zfolder("explicitdir"));
        }

        private void TestExtract(string zipFileName, string folderName)
        {
            string tempFolder = GetTmpDirPath(true);
            ZipFile.ExtractToDirectory(zipFileName, tempFolder);
            DirsEqual(tempFolder, folderName);

            Assert.Throws<ArgumentNullException>(() => ZipFile.ExtractToDirectory(null, tempFolder));
        }

        #region "Extension Methods"

<<<<<<< HEAD
        [Fact]
        [ActiveIssue(1787)]
        public static async Task CreateEntryFromFileTest()
=======
        [Theory]
        [InlineData(true)]
        [InlineData(false)]
        public async Task CreateEntryFromFileTest(bool withCompressionLevel)
>>>>>>> 578e4ff4
        {
            //add file
            string testArchive = CreateTempCopyFile(zfile("normal.zip"));

            using (ZipArchive archive = ZipFile.Open(testArchive, ZipArchiveMode.Update))
            {
                string entryName = "added.txt";
                string sourceFilePath = zmodified(Path.Combine("addFile", entryName));

                Assert.Throws<ArgumentNullException>(() => ((ZipArchive)null).CreateEntryFromFile(sourceFilePath, entryName));
                Assert.Throws<ArgumentNullException>(() => archive.CreateEntryFromFile(null, entryName));
                Assert.Throws<ArgumentNullException>(() => archive.CreateEntryFromFile(sourceFilePath, null));

                ZipArchiveEntry e = withCompressionLevel ?
                    archive.CreateEntryFromFile(sourceFilePath, entryName) :
                    archive.CreateEntryFromFile(sourceFilePath, entryName, CompressionLevel.Fastest);
                Assert.NotNull(e);
            }

            await IsZipSameAsDirAsync(testArchive, zmodified("addFile"), ZipArchiveMode.Read, true, true);
        }

        [Fact]
        public void ExtractToFileTest()
        {
            using (ZipArchive archive = ZipFile.Open(zfile("normal.zip"), ZipArchiveMode.Read))
            {
                string file = GetTmpFilePath();
                ZipArchiveEntry e = archive.GetEntry("first.txt");

                Assert.Throws<ArgumentNullException>(() => ((ZipArchiveEntry)null).ExtractToFile(file));
                Assert.Throws<ArgumentNullException>(() => e.ExtractToFile(null));

                //extract when there is nothing there
                e.ExtractToFile(file);

                using (Stream fs = File.Open(file, FileMode.Open), es = e.Open())
                {
                    StreamsEqual(fs, es);
                }

                Assert.Throws<IOException>(() => e.ExtractToFile(file, false));

                //truncate file
                using (Stream fs = File.Open(file, FileMode.Truncate)) { }

                //now use overwrite mode
                e.ExtractToFile(file, true);

                using (Stream fs = File.Open(file, FileMode.Open), es = e.Open())
                {
                    StreamsEqual(fs, es);
                }
            }
        }

        [Fact]
        public void ExtractToDirectoryTest()
        {
            using (ZipArchive archive = ZipFile.Open(zfile("normal.zip"), ZipArchiveMode.Read))
            {
                string tempFolder = GetTmpDirPath(false);
                Assert.Throws<ArgumentNullException>(() => ((ZipArchive)null).ExtractToDirectory(tempFolder));
                Assert.Throws<ArgumentNullException>(() => archive.ExtractToDirectory(null));
                archive.ExtractToDirectory(tempFolder);

                DirsEqual(tempFolder, zfolder("normal"));
            }

            if (Interop.IsWindows) // [ActiveIssue(846, PlatformID.AnyUnix)]
            {
                using (ZipArchive archive = ZipFile.OpenRead(zfile("unicode.zip")))
                {
                    string tempFolder = GetTmpDirPath(false);
                    archive.ExtractToDirectory(tempFolder);

                    DirsEqual(tempFolder, zfolder("unicode"));
                }
            }
        }

        [Fact]
        public void CreatedEmptyDirectoriesRoundtrip()
        {
            DirectoryInfo rootDir = new DirectoryInfo(GetTmpDirPath(create: true));
            rootDir.CreateSubdirectory("empty1");

            string archivePath = GetTmpFilePath();
            ZipFile.CreateFromDirectory(
                rootDir.FullName, archivePath,
                CompressionLevel.Optimal, false, Encoding.UTF8);

            using (ZipArchive archive = ZipFile.OpenRead(archivePath))
            {
                Assert.Equal(1, archive.Entries.Count);
                Assert.True(archive.Entries[0].FullName.StartsWith("empty1"));
            }
        }

        [Fact]
        public void CreatedEmptyRootDirectoryRoundtrips()
        {
            DirectoryInfo emptyRoot = new DirectoryInfo(GetTmpDirPath(create: true));

            string archivePath = GetTmpFilePath();
            ZipFile.CreateFromDirectory(
                emptyRoot.FullName, archivePath,
                CompressionLevel.Optimal, true);

            using (ZipArchive archive = ZipFile.OpenRead(archivePath))
            {
                Assert.Equal(1, archive.Entries.Count);
            }
        }

        #endregion
    }
}<|MERGE_RESOLUTION|>--- conflicted
+++ resolved
@@ -10,12 +10,7 @@
     public partial class ZipTest
     {
         [Fact]
-<<<<<<< HEAD
-        [ActiveIssue(1787)]
-        public static async Task CreateFromDirectoryNormal()
-=======
         public async Task CreateFromDirectoryNormal()
->>>>>>> 578e4ff4
         {
             await TestCreateDirectory(zfolder("normal"), true);
             if (Interop.IsWindows) // [ActiveIssue(846, PlatformID.AnyUnix)]
@@ -93,16 +88,10 @@
 
         #region "Extension Methods"
 
-<<<<<<< HEAD
-        [Fact]
-        [ActiveIssue(1787)]
-        public static async Task CreateEntryFromFileTest()
-=======
         [Theory]
         [InlineData(true)]
         [InlineData(false)]
         public async Task CreateEntryFromFileTest(bool withCompressionLevel)
->>>>>>> 578e4ff4
         {
             //add file
             string testArchive = CreateTempCopyFile(zfile("normal.zip"));
