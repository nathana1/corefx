{
  "dependencies": {
    "System.Collections": "4.0.10",
    "System.Console": "4.0.0-beta-*",
<<<<<<< HEAD
    "System.Diagnostics.Debug": "4.0.0-beta-*",
    "System.Globalization": "4.0.10-beta-*",
    "System.IO": "4.0.10-beta-*",
    "System.Linq": "4.0.0-beta-*",
    "System.Reflection": "4.0.0-beta-*",
    "System.Runtime": "4.0.20-beta-*",
    "System.Runtime.Extensions": "4.0.10-beta-*",
    "System.Text.Encoding": "4.0.10-beta-*",
    "System.Threading.Tasks": "4.0.10-beta-*",
    "xunit": "2.0.0-beta5-build2785",
    "xunit.abstractions.netcore": "1.0.0-prerelease",
    "xunit.assert": "2.0.0-beta5-build2785",
    "xunit.core.netcore": "1.0.1-prerelease",
=======
    "System.Globalization": "4.0.10",
    "System.IO": "4.0.10",
    "System.Runtime": "4.0.20",
    "System.Runtime.Extensions": "4.0.10",
    "System.Text.Encoding": "4.0.10",
    "System.Threading.Tasks": "4.0.10",
    "xunit": "2.1.0-beta3-*",
>>>>>>> 210c1908
    "xunit.netcore.extensions": "1.0.0-prerelease-*"
  },
  "frameworks": {
    "dnxcore50": {}
  }
}<|MERGE_RESOLUTION|>--- conflicted
+++ resolved
@@ -2,29 +2,17 @@
   "dependencies": {
     "System.Collections": "4.0.10",
     "System.Console": "4.0.0-beta-*",
-<<<<<<< HEAD
-    "System.Diagnostics.Debug": "4.0.0-beta-*",
-    "System.Globalization": "4.0.10-beta-*",
-    "System.IO": "4.0.10-beta-*",
-    "System.Linq": "4.0.0-beta-*",
-    "System.Reflection": "4.0.0-beta-*",
-    "System.Runtime": "4.0.20-beta-*",
-    "System.Runtime.Extensions": "4.0.10-beta-*",
-    "System.Text.Encoding": "4.0.10-beta-*",
-    "System.Threading.Tasks": "4.0.10-beta-*",
-    "xunit": "2.0.0-beta5-build2785",
-    "xunit.abstractions.netcore": "1.0.0-prerelease",
-    "xunit.assert": "2.0.0-beta5-build2785",
-    "xunit.core.netcore": "1.0.1-prerelease",
-=======
+    "System.Diagnostics.Debug": "4.0.10",
     "System.Globalization": "4.0.10",
     "System.IO": "4.0.10",
+    "System.Linq": "4.0.0",
+    "System.Reflection":  "4.0.10",
     "System.Runtime": "4.0.20",
     "System.Runtime.Extensions": "4.0.10",
+    "System.Runtime.InteropServices.RuntimeInformation": "4.0.0-beta-*",
     "System.Text.Encoding": "4.0.10",
     "System.Threading.Tasks": "4.0.10",
     "xunit": "2.1.0-beta3-*",
->>>>>>> 210c1908
     "xunit.netcore.extensions": "1.0.0-prerelease-*"
   },
   "frameworks": {
